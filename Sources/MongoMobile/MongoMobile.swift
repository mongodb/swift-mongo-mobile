--- conflicted
+++ resolved
@@ -5,11 +5,7 @@
 public struct MongoClientSettings {
     /// the database path to use
     public let dbPath: String
-<<<<<<< HEAD
     
-=======
-
->>>>>>> 6ca646f4
     /// public member-wise initializer
     public init(dbPath: String) {
         self.dbPath = dbPath
@@ -48,13 +44,14 @@
     print("[\(component)] \(message)")
 }
 
-<<<<<<< HEAD
 private struct WeakRef<T> where T: AnyObject {
     weak var reference: T?
     
     init(_ reference: T) {
         self.reference = reference
-=======
+    }
+}
+
 /// Given an `OpaquePointer` to a `mongo_embedded_v1_status`, get the status's explanation.
 private func getStatusExplanation(_ status: OpaquePointer?) -> String {
     return String(cString: mongo_embedded_v1_status_get_explanation(status))
@@ -64,6 +61,7 @@
 public class MongoMobile {
     private static var libraryInstance: OpaquePointer?
     private static var embeddedInstances = [String: OpaquePointer]()
+    private static var embeddedClients = [(WeakRef<MongoClient>, OpaquePointer)]()
 
     /**
      * Perform required operations to initialize the embedded server.
@@ -81,126 +79,27 @@
         }
 
         libraryInstance = instance
->>>>>>> 6ca646f4
     }
-}
 
-<<<<<<< HEAD
-public class MongoMobile {
-    private static var libraryInstance: OpaquePointer?
-    private static var embeddedInstances = [String: OpaquePointer]()
-    private static var embeddedClients = [(WeakRef<MongoClient>, OpaquePointer)]()
-    
-    /**
-     * Perform required operations to initialize the embedded server.
-     */
-    public static func initialize() throws {
-        // NOTE: remove once MongoSwift is handling this
-        mongoc_init()
-        
-        let status = mongo_embedded_v1_status_create()
-        var initParams = mongo_embedded_v1_init_params()
-        initParams.log_callback = mongo_mobile_log_callback
-        initParams.log_flags = 4 // LIBMONGODB_CAPI_LOG_CALLBACK
-        
-        guard let instance = mongo_embedded_v1_lib_init(&initParams, status) else {
-            throw MongoMobileError.invalidInstance(message:
-                String(cString: mongo_embedded_v1_status_get_explanation(status)))
-        }
-        
-        libraryInstance = instance
-    }
-    
-    /**
-     * Perform required operations to cleanup the embedded server.
-     */
-    public static func close() throws {
-        self.embeddedClients.forEach { (ref, ptr) in
-            guard ref.reference != nil else {
-                return
-            }
-            
-            mongoc_client_destroy(ptr)
-        }
-        
-        let status = mongo_embedded_v1_status_create()
-        
-        for (_, instance) in embeddedInstances {
-            let result = mongo_embedded_v1_instance_destroy(instance, status)
-            if result != 0 {
-                throw MongoMobileError.instanceDropError(message:
-                    String(cString: mongo_embedded_v1_status_get_explanation(status)))
-            }
-        }
-        
-        let result = mongo_embedded_v1_lib_fini(libraryInstance, status)
-        if result != 0 {
-            throw MongoMobileError.cleanupError(message:
-                String(cString: mongo_embedded_v1_status_get_explanation(status)))
-        }
-        
-        // NOTE: remove once MongoSwift is handling this
-        mongoc_cleanup()
-    }
-    
-    /**
-     * Create a new `MongoClient` for the database indicated by `dbPath` in
-     * the passed in settings.
-     *
-     * - Parameters:
-     *   - settings: required settings for client creation
-     *
-     * - Returns: a new `MongoClient`
-     */
-    public static func create(_ settings: MongoClientSettings) throws -> MongoClient {
-        let status = mongo_embedded_v1_status_create()
-        var instance: OpaquePointer
-        if let cachedInstance = embeddedInstances[settings.dbPath] {
-            instance = cachedInstance
-        } else {
-            let configuration = [
-                "storage": [
-                    "dbPath": settings.dbPath
-                ]
-            ]
-            
-            let configurationData = try JSONSerialization.data(withJSONObject: configuration)
-            let configurationString = String(data: configurationData, encoding: .utf8)
-            guard let library = libraryInstance else {
-                throw MongoMobileError.invalidLibrary()
-            }
-            
-            guard let capiInstance = mongo_embedded_v1_instance_create(library, configurationString, status) else {
-                throw MongoMobileError.invalidInstance(message:
-                    String(cString: mongo_embedded_v1_status_get_explanation(status)))
-            }
-            
-            instance = capiInstance
-            embeddedInstances[settings.dbPath] = instance
-        }
-        
-        guard let capiClient = mongo_embedded_v1_mongoc_client_create(instance) else {
-            throw MongoMobileError.invalidClient()
-        }
-        
-        let client = MongoClient(fromPointer: capiClient)
-        self.embeddedClients.append((WeakRef(client), capiClient))
-        return client
-=======
     /**
      * Perform required operations to clean up the embedded server.
      */
     public static func close() throws {
+        self.embeddedClients.forEach { (ref, ptr) in
+            guard ref.reference != nil else { return }
+            mongoc_client_destroy(ptr)
+        }
+
         let status = mongo_embedded_v1_status_create()
         for (_, instance) in embeddedInstances {
             let result = mongo_embedded_v1_instance_destroy(instance, status)
-            if result == MONGO_EMBEDDED_V1_ERROR_EXCEPTION.rawValue {
+            if result != 0 {
                 throw MongoMobileError.instanceDropError(message: getStatusExplanation(status))
             }
         }
 
         let result = mongo_embedded_v1_lib_fini(libraryInstance, status)
-        if result == MONGO_EMBEDDED_V1_ERROR_EXCEPTION.rawValue {
+        if result == 0 {
             throw MongoMobileError.cleanupError(message: getStatusExplanation(status))
         }
 
@@ -247,7 +146,8 @@
             throw MongoMobileError.invalidClient()
         }
 
-        return MongoClient(fromPointer: capiClient)
->>>>>>> 6ca646f4
+        let client = MongoClient(fromPointer: capiClient)
+        self.embeddedClients.append((WeakRef(client), capiClient))
+        return client
     }
 }